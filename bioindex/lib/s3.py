--- conflicted
+++ resolved
@@ -144,27 +144,13 @@
     elif length is not None:
         kwargs['Range'] = f'bytes=-{length}'
 
-<<<<<<< HEAD
     raw = s3_client.get_object(**kwargs).get('Body')
+
 
     if path.endswith('.gz'):
         bytestream = BytesIO(raw.read())
         return gzip.open(bytestream, 'rt')
     else:
-=======
-    # download the object
-    raw = s3_client.get_object(**kwargs).get('Body')
-
-    # Check if the file is gzip compressed
-    if path.endswith('.gz'):
-        # Create a BytesIO object from the S3 Object
-        bytestream = BytesIO(raw.read())
-
-        # Decompress gzip file
-        return gzip.open(bytestream, 'rt')
-    else:
-        # Return raw contents for normal JSON file
->>>>>>> d6fe72ae
         return raw.iter_lines()
 
 
