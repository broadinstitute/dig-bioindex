import gzip
import os
import shutil

import boto3
import click

import bioindex.lib.s3 as s3
import utils


@click.command()
@click.option('--index', '-i', type=str)
@click.option('--bucket', '-b', type=str)
@click.option('--path', '-p', type=str)
@click.option('--workers', '-w', type=int, default=60)
def main(index, bucket, path, workers):
    utils.set_bgzip_creds()
    s3_objects = list(s3.list_objects(bucket, path, only='*.gz'))
    boto_s3 = boto3.client('s3')
    print(f"will uncompress {len(s3_objects)} files for index {index}")
    files_to_retry = utils.process_files_concurrently(boto_s3, bucket, [file['Key'] for file in s3_objects],
                                                      decompress_file, max_workers=workers)
    return len(files_to_retry)


def decompress_file(bucket_name, file, boto_s3, files_to_retry, print_lock):
    error_message = None
    with print_lock:
        print(f"Decompressing file: {file}")

    try:
        os.makedirs(os.path.dirname(f'/tmp/{file}'), exist_ok=True)
        with open(f'/tmp/{file}', 'wb') as f:
            boto_s3.download_fileobj(bucket_name, file, f)
        decompressed_name = file.replace('.gz', '')
        with gzip.open(f'/tmp/{file}', 'rb') as f_in:
            with open(f"/tmp/{decompressed_name}", 'wb') as f_out:
                f_out.write(f_in.read())
        with open(f"/tmp/{decompressed_name}", 'rb') as data:
            boto_s3.upload_fileobj(data, bucket_name, decompressed_name)
            boto_s3.delete_object(Bucket=bucket_name, Key=f"{file}.gzi")
            boto_s3.delete_object(Bucket=bucket_name, Key=f"{file}")
    except Exception as e:
        error_message = f"Error: Failed to decompress: {e}, {file}"
<<<<<<< HEAD
    if os.path.exists(os.path.dirname(f'/tmp/{file}')):
        os.remove(os.path.dirname(f'/tmp/{file}'))
=======
    finally:
        if os.path.exists(f'/tmp/{file}'):
            os.remove(f'/tmp/{file}')
            os.remove(f'/tmp/{file.replace(".gz", "")}')
>>>>>>> 43e50474

    if error_message:
        with print_lock:
            print(error_message)
            files_to_retry.append(file)
    else:
        with print_lock:
            print(f"Finished decompressing {file}")


if __name__ == "__main__":
    main()<|MERGE_RESOLUTION|>--- conflicted
+++ resolved
@@ -43,15 +43,12 @@
             boto_s3.delete_object(Bucket=bucket_name, Key=f"{file}")
     except Exception as e:
         error_message = f"Error: Failed to decompress: {e}, {file}"
-<<<<<<< HEAD
-    if os.path.exists(os.path.dirname(f'/tmp/{file}')):
-        os.remove(os.path.dirname(f'/tmp/{file}'))
-=======
     finally:
+        decompressed_name = file.replace('.gz', '')
         if os.path.exists(f'/tmp/{file}'):
             os.remove(f'/tmp/{file}')
-            os.remove(f'/tmp/{file.replace(".gz", "")}')
->>>>>>> 43e50474
+        if os.path.exists(f'/tmp/{decompressed_name}'):
+            os.remove(f'/tmp/{decompressed_name}')
 
     if error_message:
         with print_lock:
